--- conflicted
+++ resolved
@@ -164,15 +164,10 @@
         obs = super().get_obs(info)
 
         # "greenscreen" process
-<<<<<<< HEAD
-        if self._obs_mode == "rgb+segmentation" and (
-            self.rgb_overlay_paths is not None or alt_imgs is not None
-=======
         if (
             self.obs_mode_struct.visual.rgb
             and self.obs_mode_struct.visual.segmentation
             and self.rgb_overlay_paths is not None
->>>>>>> 0be1d41e
         ):
             # get the actor ids of objects to manipulate; note that objects here are not articulated
             overlays = alt_imgs if alt_imgs is not None else self._rgb_overlay_images
